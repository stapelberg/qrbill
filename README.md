--- conflicted
+++ resolved
@@ -79,22 +79,6 @@
 | ![](img/2020-09-21-qrbill-0.1.3-donation.png) | ![](img/2020-09-21-qrbill-0.1.3-invoice.png) | ![](img/2020-09-21-qrbill-0.1.3-invoice-without-amount.png) |
 | [donation parameters](http://localhost:9933/qr?format=html&udname=&udaddr1=&udaddr2=&udpost=&udcity=&udcountry=&udaddrtype=) | [invoice parameters](http://localhost:9933/qr?format=html&udname=Mary+Jane&udaddr1=Artikel+19b&amount=23.42) | [invoice without amount parameters](http://localhost:9933/qr?format=html&udname=Mary+Jane&udaddr1=Artikel+19b) |
 
-<<<<<<< HEAD
-| QR code                | scanned with           | paid via | Notes                               |
-|------------------------|------------------------|----------|-------------------------------------|
-| donation               | SIX QR-bill validation |          |                                     |
-| invoice                | SIX QR-bill validation |          |                                     |
-| invoice without amount | SIX QR-bill validation |          |                                     |
-| donation               | ZKB eBanking (iOS)     | ZKB      |                                     |
-| invoice                | ZKB eBanking (iOS)     |          |                                     |
-| invoice without amount | ZKB eBanking (iOS)     |          |                                     |
-| donation               | Revolut (iOS)          |          |                                     |
-| invoice                | Revolut (iOS)          |          | message replaced with revolut text! |
-| invoice without amount | Revolut (iOS)          |          | message replaced with revolut text! |
-| donation               | Bank Linth (iOS)       |          |                                     |
-| invoice                | Bank Linth (iOS)       |          |                                     |
-| invoice without amount | Bank Linth (iOS)       |          |                                     |
-=======
 | QR code                | scanned with              | paid via | Notes                                     |
 |------------------------|---------------------------|----------|-------------------------------------------|
 | donation               | SIX QR-bill validation    |          |                                           |
@@ -109,4 +93,6 @@
 | donation               | Zak - Bank Cler (Android) |          | no mention of "Mary Jane" or "Artikel 19" |
 | invoice                | Zak - Bank Cler (Android) |          | no mention of "Mary Jane" or "Artikel 19" |
 | invoice without amount | Zak - Bank Cler (Android) |          | no mention of "Mary Jane" or "Artikel 19" |
->>>>>>> 0d04767c
+| donation               | Bank Linth (iOS)       |          |                                     |
+| invoice                | Bank Linth (iOS)       |          |                                     |
+| invoice without amount | Bank Linth (iOS)       |          |                                     |